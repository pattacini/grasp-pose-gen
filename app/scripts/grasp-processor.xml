--- conflicted
+++ resolved
@@ -76,15 +76,9 @@
   </connection>
 
   <connection>
-<<<<<<< HEAD
-    <from>/iolStateMachineHandler/motor_grasp:rpc</from>
-    <to>/graspProcessor/cmd:rpc</to>
-    <protocol>fast_tcp</protocol>
-=======
       <from>/iolStateMachineHandler/motor_grasp:rpc</from>
       <to>/graspProcessor/cmd:rpc</to>
       <protocol>fast_tcp</protocol>
->>>>>>> 5e921149
   </connection>
 
 </application>